--- conflicted
+++ resolved
@@ -1,62 +1,55 @@
 @article{dalca2019learning,
-<<<<<<< HEAD
-  title={Learning Conditional Deformable Templates with Convolutional Networks},
-  author={Dalca, Adrian V and Rakic, Marianne and Guttag, John and Sabuncu, Mert R},
-  journal={NeurIPS: Neural Information Processing Systems},
-  year={2019}
-=======
-	 title={Learning Conditional Deformable Templates with Convolutional Networks},
-	 author={Dalca, Adrian V and Rakic, Marianne and Guttag, John and Sabuncu, Mert R},
-	 journal={NeurIPS: Neural Information Processing Systems},
-	 year={2019}
->>>>>>> 08f4012d
+    title={Learning Conditional Deformable Templates with Convolutional Networks},
+    author={Dalca, Adrian V and Rakic, Marianne and Guttag, John and Sabuncu, Mert R},
+    journal={NeurIPS: Neural Information Processing Systems},
+    year={2019}
 }
 
 @article{dalca2019varreg,
-	 title={Unsupervised Learning of Probabilistic Diffeomorphic Registration for Images and Surfaces},
-	 author={\textbf{Adrian V. Dalca} and Balakrishnan, Guha and Guttag, John and Sabuncu, Mert},
-	 journal={Medical Image Analysis},
-	 pages={226-236},
-	 volume={57},
-	 year={2019}
+    title={Unsupervised Learning of Probabilistic Diffeomorphic Registration for Images and Surfaces},
+    author={\textbf{Adrian V. Dalca} and Balakrishnan, Guha and Guttag, John and Sabuncu, Mert},
+    journal={Medical Image Analysis},
+    pages={226-236},
+    volume={57},
+    year={2019}
 }
 
 
 @article{dalca2018varreg,
-	 title={Unsupervised Learning for Fast Probabilistic Diffeomorphic Registration},
-	 author={\textbf{Adrian V. Dalca} and Balakrishnan, Guha and Guttag, John and Sabuncu, Mert},
-	 journal = {MICCAI: Medical Image Computing and Computer Assisted Intervention, LNCS},
-	 volume={11070},
-    	 pages={729-738},
-	 year={2018}	
+    title={Unsupervised Learning for Fast Probabilistic Diffeomorphic Registration},
+    author={\textbf{Adrian V. Dalca} and Balakrishnan, Guha and Guttag, John and Sabuncu, Mert},
+    journal = {MICCAI: Medical Image Computing and Computer Assisted Intervention, LNCS},
+    volume={11070},
+    pages={729-738},
+    year={2018}    
 }
 
 
 @article{balakrishnan2019tmi,
-	title={VoxelMorph: A Learning Framework for Deformable Medical Image Registration},
-	author={Balakrishnan, Guha and Zhao, Amy and Sabuncu, Mert and Guttag, John and \textbf{Adrian V. Dalca}*},
-	journal={IEEE TMI: Transactions on Medical Imaging},
-	volume={38},
-	issue={8},
-	pages={1788-1800},
-    	organization={IEEE},
-	year={2019}
+    title={VoxelMorph: A Learning Framework for Deformable Medical Image Registration},
+    author={Balakrishnan, Guha and Zhao, Amy and Sabuncu, Mert and Guttag, John and \textbf{Adrian V. Dalca}*},
+    journal={IEEE TMI: Transactions on Medical Imaging},
+    volume={38},
+    issue={8},
+    pages={1788-1800},
+    organization={IEEE},
+    year={2019}
 }
 
 @article{balakrishnan2018reg,
-	title={An Unsupervised Learning Model for Deformable Medical Image Registration},
-	author={Balakrishnan, Guha and Zhao, Amy and Sabuncu, Mert and Guttag, John and \textbf{Adrian V. Dalca}*},
-	journal={CVPR: Computer Vision and Pattern Recognition},
-        pages={9252-9260},
-	year={2018}
+    title={An Unsupervised Learning Model for Deformable Medical Image Registration},
+    author={Balakrishnan, Guha and Zhao, Amy and Sabuncu, Mert and Guttag, John and \textbf{Adrian V. Dalca}*},
+    journal={CVPR: Computer Vision and Pattern Recognition},
+    pages={9252-9260},
+    year={2018}
 }
 
 
 @inproceedings{dalca2019unsupervised,
-  title={Unsupervised deep learning for Bayesian brain MRI segmentation},
-  author={Dalca, Adrian V and Yu, Evan and Golland, Polina and Fischl, Bruce and Sabuncu, Mert R and Iglesias, Juan Eugenio},
-  booktitle={MICCAI: Medical Image Computing and Computer Assisted Intervention, LNCS},
-  volume={11766},
-  pages={356-365},
-  year={2019}
+    title={Unsupervised deep learning for Bayesian brain MRI segmentation},
+    author={Dalca, Adrian V and Yu, Evan and Golland, Polina and Fischl, Bruce and Sabuncu, Mert R and Iglesias, Juan Eugenio},
+    booktitle={MICCAI: Medical Image Computing and Computer Assisted Intervention, LNCS},
+    volume={11766},
+    pages={356-365},
+    year={2019}
 }